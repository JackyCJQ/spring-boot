/*
 * Copyright 2012-2017 the original author or authors.
 *
 * Licensed under the Apache License, Version 2.0 (the "License");
 * you may not use this file except in compliance with the License.
 * You may obtain a copy of the License at
 *
 *      http://www.apache.org/licenses/LICENSE-2.0
 *
 * Unless required by applicable law or agreed to in writing, software
 * distributed under the License is distributed on an "AS IS" BASIS,
 * WITHOUT WARRANTIES OR CONDITIONS OF ANY KIND, either express or implied.
 * See the License for the specific language governing permissions and
 * limitations under the License.
 */

package org.springframework.boot.autoconfigure.session;

import java.util.Collections;
import java.util.EnumSet;

import javax.servlet.DispatcherType;

import org.junit.Rule;
import org.junit.Test;
import org.junit.rules.ExpectedException;

import org.springframework.beans.factory.BeanCreationException;
import org.springframework.boot.web.servlet.FilterRegistrationBean;
import org.springframework.context.annotation.Bean;
import org.springframework.context.annotation.Configuration;
import org.springframework.session.MapSessionRepository;
import org.springframework.session.SessionRepository;
import org.springframework.session.web.http.SessionRepositoryFilter;
import org.springframework.test.util.ReflectionTestUtils;

import static org.assertj.core.api.Assertions.assertThat;

/**
 * Tests for {@link SessionAutoConfiguration}.
 *
 * @author Dave Syer
 * @author Eddú Meléndez
 * @author Stephane Nicoll
 * @author Vedran Pavic
 */
public class SessionAutoConfigurationTests extends AbstractSessionAutoConfigurationTests {

	@Rule
	public ExpectedException thrown = ExpectedException.none();

	@Test
	public void contextFailsIfStoreTypeNotSet() {
		this.thrown.expect(BeanCreationException.class);
		this.thrown.expectMessage("No Spring Session store is configured");
		this.thrown.expectMessage("set the 'spring.session.store-type' property");
		load();
	}

	@Test
	public void contextFailsIfStoreTypeNotAvailable() {
		this.thrown.expect(BeanCreationException.class);
		this.thrown.expectMessage("No session repository could be auto-configured");
		this.thrown.expectMessage("session store type is 'mongo'");
		load("spring.session.store-type=mongo");
	}

	@Test
	public void autoConfigurationDisabledIfStoreTypeSetToNone() {
		load("spring.session.store-type=none");
		assertThat(this.context.getBeansOfType(SessionRepository.class)).hasSize(0);
	}

	@Test
	public void backOffIfSessionRepositoryIsPresent() {
		load(Collections.singletonList(SessionRepositoryConfiguration.class),
				"spring.session.store-type=redis");
		MapSessionRepository repository = validateSessionRepository(
				MapSessionRepository.class);
		assertThat(this.context.getBean("mySessionRepository")).isSameAs(repository);
	}

	@Test
	public void hashMapSessionStore() {
		load("spring.session.store-type=hash-map");
		MapSessionRepository repository = validateSessionRepository(
				MapSessionRepository.class);
		assertThat(getSessionTimeout(repository)).isNull();
	}

	@Test
	public void hashMapSessionStoreCustomTimeout() {
		load("spring.session.store-type=hash-map", "server.session.timeout=3000");
		MapSessionRepository repository = validateSessionRepository(
				MapSessionRepository.class);
		assertThat(getSessionTimeout(repository)).isEqualTo(3000);
	}

	@Test
	public void springSessionTimeoutIsNotAValidProperty() {
		this.thrown.expect(BeanCreationException.class);
		this.thrown.expectMessage("Could not bind");
		load("spring.session.store-type=hash-map", "spring.session.timeout=3000");
	}

<<<<<<< HEAD
	@Test
	public void validationFailsIfSessionRepositoryIsNotConfigured() {
		this.thrown.expect(BeanCreationException.class);
		this.thrown.expectMessage("No session repository could be auto-configured");
		this.thrown.expectMessage("session store type is 'JDBC'");
		load("spring.session.store-type=jdbc");
	}

	@SuppressWarnings("unchecked")
	@Test
	public void filterIsRegisteredWithAsyncErrorAndRequestDispatcherTypes() {
		load("spring.session.store-type=hash-map");
		FilterRegistrationBean<?> registration = this.context
				.getBean(FilterRegistrationBean.class);
		assertThat(registration.getFilter())
				.isSameAs(this.context.getBean(SessionRepositoryFilter.class));
		assertThat((EnumSet<DispatcherType>) ReflectionTestUtils.getField(registration,
				"dispatcherTypes")).containsOnly(DispatcherType.ASYNC,
						DispatcherType.ERROR, DispatcherType.REQUEST);
	}

=======
>>>>>>> 50876382
	@Configuration
	static class SessionRepositoryConfiguration {

		@Bean
		public MapSessionRepository mySessionRepository() {
			return new MapSessionRepository(Collections.emptyMap());
		}

	}

}<|MERGE_RESOLUTION|>--- conflicted
+++ resolved
@@ -103,15 +103,6 @@
 		load("spring.session.store-type=hash-map", "spring.session.timeout=3000");
 	}
 
-<<<<<<< HEAD
-	@Test
-	public void validationFailsIfSessionRepositoryIsNotConfigured() {
-		this.thrown.expect(BeanCreationException.class);
-		this.thrown.expectMessage("No session repository could be auto-configured");
-		this.thrown.expectMessage("session store type is 'JDBC'");
-		load("spring.session.store-type=jdbc");
-	}
-
 	@SuppressWarnings("unchecked")
 	@Test
 	public void filterIsRegisteredWithAsyncErrorAndRequestDispatcherTypes() {
@@ -125,8 +116,6 @@
 						DispatcherType.ERROR, DispatcherType.REQUEST);
 	}
 
-=======
->>>>>>> 50876382
 	@Configuration
 	static class SessionRepositoryConfiguration {
 
